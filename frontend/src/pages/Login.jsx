--- conflicted
+++ resolved
@@ -1,316 +1,3 @@
-<<<<<<< HEAD
-// import React, { useState, useContext } from "react";
-// import axios from "axios";
-// import { AuthContext, API } from "@/App";
-// import { Button } from "@/components/ui/button";
-// import { Input } from "@/components/ui/input";
-// import { Label } from "@/components/ui/label";
-// import { Card, CardContent, CardHeader } from "@/components/ui/card";
-// import { Tabs, TabsContent, TabsList, TabsTrigger } from "@/components/ui/tabs";
-// import { toast } from "sonner";
-// import { Shield, TrendingUp, Users, Award } from "lucide-react";
-
-// const Login = () => {
-//   const { handleLogin } = useContext(AuthContext);
-//   const [isLoading, setIsLoading] = useState(false);
-
-//   const [loginData, setLoginData] = useState({ email: "", password: "" });
-//   const [registerData, setRegisterData] = useState({
-//     username: "",
-//     email: "",
-//     password: "",
-//   });
-
-//   // Define demo credentials
-//   const DEMO_CREDENTIALS = {
-//     email: "demo@example.com", // Replace with a valid demo user email
-//     password: "password123", // Replace with a valid demo user password
-//   };
-
-//   const handleLoginSubmit = async (e) => {
-//     // Check if event object exists before calling preventDefault (for demo click)
-//     if (e) {
-//       e.preventDefault();
-//     }
-//     setIsLoading(true);
-//     try {
-//       // Use current loginData from state
-//       const response = await axios.post(`${API}/auth/login`, loginData);
-//       handleLogin(response.data.token, response.data.user);
-//       toast.success("Welcome back!");
-//     } catch (error) {
-//       toast.error(error.response?.data?.detail || "Login failed");
-//     } finally {
-//       setIsLoading(false);
-//     }
-//   };
-
-//   const handleRegisterSubmit = async (e) => {
-//     e.preventDefault();
-//     setIsLoading(true);
-//     try {
-//       const response = await axios.post(`${API}/auth/register`, registerData);
-//       handleLogin(response.data.token, response.data.user);
-//       toast.success("Account created successfully!");
-//     } catch (error) {
-//       toast.error(error.response?.data?.detail || "Registration failed");
-//     } finally {
-//       setIsLoading(false);
-//     }
-//   };
-
-//   const handleDemoLogin = async () => {
-//     // 1. Set the login state with demo credentials
-//     setLoginData(DEMO_CREDENTIALS);
-
-//     // 2. Wait for the state update to potentially reflect in the UI (optional, but good practice)
-//     // In React, state updates are batched, so we immediately call the submit function
-//     // and rely on the latest state being used inside handleLoginSubmit's API call.
-//     // Since handleLoginSubmit uses 'loginData' from the scope where it was defined
-//     // (stale closure), we need a robust way. The simplest is to ensure the API call
-//     // uses the newly set data, or pass it directly.
-
-//     // For simplicity, we'll wait a small moment OR adjust handleLoginSubmit
-//     // to accept data, but since it's an async function, the state *should* // eventually update and the subsequent API call will use it.
-//     // In a real-world scenario with direct state manipulation before an API call,
-//     // it's safer to use the data directly.
-
-//     // *Self-Correction:* The state update is async. For an immediate, reliable login
-//     // after setting state, we should use the updated data directly or pass it.
-//     // We'll modify `handleLoginSubmit` to take optional data.
-//     // For this demonstration, let's keep it simple and trigger the function,
-//     // relying on the component re-render for the next submit *or* adjust the submit handler.
-
-//     // Let's create a *new* handler specifically for the demo login for reliability.
-
-//     setIsLoading(true);
-//     try {
-//       const response = await axios.post(`${API}/auth/login`, DEMO_CREDENTIALS);
-//       handleLogin(response.data.token, response.data.user);
-//       toast.success("Welcome, Demo User!");
-//     } catch (error) {
-//       toast.error(
-//         error.response?.data?.detail ||
-//           "Demo login failed. Check backend credentials."
-//       );
-//     } finally {
-//       setIsLoading(false);
-//     }
-//   };
-
-//   return (
-//     <div className="min-h-screen bg-gradient-to-br from-emerald-50 via-teal-50 to-cyan-50 flex items-center justify-center p-4">
-//       <div className="w-full max-w-6xl grid md:grid-cols-2 gap-8 items-center">
-//         <div className="space-y-8 animate-fadeInUp">
-//           <div>
-//             <h1
-//               className="text-5xl font-bold text-teal-900 mb-4"
-//               data-testid="app-title"
-//             >
-//               NBCFDC Credit Platform
-//             </h1>
-//             <p className="text-lg text-teal-700">
-//               AI-Powered Credit Scoring for Direct Digital Lending
-//             </p>
-//           </div>
-
-//           <div className="grid grid-cols-2 gap-4">
-//             <div
-//               className="glass p-6 rounded-2xl space-y-2"
-//               data-testid="feature-card-ai"
-//             >
-//               <TrendingUp className="w-8 h-8 text-teal-600" />
-//               <h3 className="font-semibold text-teal-900">AI Credit Scoring</h3>
-//               <p className="text-sm text-teal-600">Advanced ML models</p>
-//             </div>
-//             <div
-//               className="glass p-6 rounded-2xl space-y-2"
-//               data-testid="feature-card-fast"
-//             >
-//               <Shield className="w-8 h-8 text-emerald-600" />
-//               <h3 className="font-semibold text-teal-900">Fast Approval</h3>
-//               <p className="text-sm text-teal-600">Same-day sanctions</p>
-//             </div>
-//             <div
-//               className="glass p-6 rounded-2xl space-y-2"
-//               data-testid="feature-card-transparent"
-//             >
-//               <Award className="w-8 h-8 text-cyan-600" />
-//               <h3 className="font-semibold text-teal-900">Transparent</h3>
-//               <p className="text-sm text-teal-600">Explainable results</p>
-//             </div>
-//             <div
-//               className="glass p-6 rounded-2xl space-y-2"
-//               data-testid="feature-card-inclusive"
-//             >
-//               <Users className="w-8 h-8 text-teal-600" />
-//               <h3 className="font-semibold text-teal-900">Inclusive</h3>
-//               <p className="text-sm text-teal-600">Support for all</p>
-//             </div>
-//           </div>
-//         </div>
-
-//         <div className="animate-fadeInUp" style={{ animationDelay: "0.2s" }}>
-//           <Tabs defaultValue="login" className="w-full">
-//             <Card className="border-0 shadow-2xl">
-//               <CardHeader>
-//                 <TabsList
-//                   className="grid w-full grid-cols-2"
-//                   data-testid="auth-tabs"
-//                 >
-//                   <TabsTrigger value="login" data-testid="login-tab">
-//                     Login
-//                   </TabsTrigger>
-//                   <TabsTrigger value="register" data-testid="register-tab">
-//                     Register
-//                   </TabsTrigger>
-//                 </TabsList>
-//               </CardHeader>
-//               <CardContent className="space-y-4">
-//                 <TabsContent value="login">
-//                   <form
-//                     onSubmit={handleLoginSubmit}
-//                     className="space-y-4"
-//                     data-testid="login-form"
-//                   >
-//                     <div className="space-y-2">
-//                       <Label htmlFor="login-email">Email</Label>
-//                       <Input
-//                         id="login-email"
-//                         data-testid="login-email-input"
-//                         type="email"
-//                         placeholder="your.email@example.com"
-//                         value={loginData.email}
-//                         onChange={(e) =>
-//                           setLoginData({ ...loginData, email: e.target.value })
-//                         }
-//                         required
-//                         className="h-12"
-//                       />
-//                     </div>
-//                     <div className="space-y-2">
-//                       <Label htmlFor="login-password">Password</Label>
-//                       <Input
-//                         id="login-password"
-//                         data-testid="login-password-input"
-//                         type="password"
-//                         placeholder="••••••••"
-//                         value={loginData.password}
-//                         onChange={(e) =>
-//                           setLoginData({
-//                             ...loginData,
-//                             password: e.target.value,
-//                           })
-//                         }
-//                         required
-//                         className="h-12"
-//                       />
-//                     </div>
-
-//                     {/* 👇 New Demo User Button 👇 */}
-//                     <Button
-//                       type="button" // Important: use type="button" to prevent form submission
-//                       onClick={handleDemoLogin}
-//                       className="w-full h-12 text-base bg-cyan-500 hover:bg-cyan-600 text-white"
-//                       disabled={isLoading}
-//                       data-testid="demo-login-button"
-//                     >
-//                       Demo User 🚀
-//                     </Button>
-//                     {/* 👆 End New Demo User Button 👆 */}
-
-//                     <Button
-//                       type="submit"
-//                       className="w-full h-12 text-base"
-//                       disabled={isLoading}
-//                       data-testid="login-submit-button"
-//                     >
-//                       {isLoading ? "Signing in..." : "Sign In"}
-//                     </Button>
-//                   </form>
-//                 </TabsContent>
-
-//                 <TabsContent value="register">
-//                   <form
-//                     onSubmit={handleRegisterSubmit}
-//                     className="space-y-4"
-//                     data-testid="register-form"
-//                   >
-//                     <div className="space-y-2">
-//                       <Label htmlFor="register-username">Username</Label>
-//                       <Input
-//                         id="register-username"
-//                         data-testid="register-username-input"
-//                         type="text"
-//                         placeholder="johndoe"
-//                         value={registerData.username}
-//                         onChange={(e) =>
-//                           setRegisterData({
-//                             ...registerData,
-//                             username: e.target.value,
-//                           })
-//                         }
-//                         required
-//                         className="h-12"
-//                       />
-//                     </div>
-//                     <div className="space-y-2">
-//                       <Label htmlFor="register-email">Email</Label>
-//                       <Input
-//                         id="register-email"
-//                         data-testid="register-email-input"
-//                         type="email"
-//                         placeholder="your.email@example.com"
-//                         value={registerData.email}
-//                         onChange={(e) =>
-//                           setRegisterData({
-//                             ...registerData,
-//                             email: e.target.value,
-//                           })
-//                         }
-//                         required
-//                         className="h-12"
-//                       />
-//                     </div>
-//                     <div className="space-y-2">
-//                       <Label htmlFor="register-password">Password</Label>
-//                       <Input
-//                         id="register-password"
-//                         data-testid="register-password-input"
-//                         type="password"
-//                         placeholder="••••••••"
-//                         value={registerData.password}
-//                         onChange={(e) =>
-//                           setRegisterData({
-//                             ...registerData,
-//                             password: e.target.value,
-//                           })
-//                         }
-//                         required
-//                         className="h-12"
-//                       />
-//                     </div>
-//                     <Button
-//                       type="submit"
-//                       className="w-full h-12 text-base"
-//                       disabled={isLoading}
-//                       data-testid="register-submit-button"
-//                     >
-//                       {isLoading ? "Creating account..." : "Create Account"}
-//                     </Button>
-//                   </form>
-//                 </TabsContent>
-//               </CardContent>
-//             </Card>
-//           </Tabs>
-//         </div>
-//       </div>
-//     </div>
-//   );
-// };
-
-// export default Login;
-
 import React, { useState, useContext } from "react";
 import axios from "axios";
 import { AuthContext, API } from "@/App";
@@ -321,24 +8,10 @@
 import { Tabs, TabsContent, TabsList, TabsTrigger } from "@/components/ui/tabs";
 import { toast } from "sonner";
 import { Shield, TrendingUp, Users, Award } from "lucide-react";
-=======
-
-import React, { useState, useContext } from 'react';
-import axios from 'axios';
-import { AuthContext, API } from '@/App';
-import { Button } from '@/components/ui/button';
-import { Input } from '@/components/ui/input';
-import { Label } from '@/components/ui/label';
-import { Card, CardContent, CardHeader } from '@/components/ui/card';
-import { Tabs, TabsContent, TabsList, TabsTrigger } from '@/components/ui/tabs';
-import { toast } from 'sonner';
-import { Shield, TrendingUp, Users, Award } from 'lucide-react';
->>>>>>> 19eff999
 
 const Login = () => {
   const { handleLogin } = useContext(AuthContext);
   const [isLoading, setIsLoading] = useState(false);
-<<<<<<< HEAD
 
   const [loginData, setLoginData] = useState({ email: "", password: "" });
   const [registerData, setRegisterData] = useState({
@@ -346,11 +19,12 @@
     email: "",
     password: "",
   });
-=======
-  
-  const [loginData, setLoginData] = useState({ email: '', password: '' });
-  const [registerData, setRegisterData] = useState({ username: '', email: '', password: '' });
->>>>>>> 19eff999
+
+  // Define demo credentials
+  const DEMO_CREDENTIALS = {
+    email: "demo@example.com", // Replace with a valid demo user email
+    password: "password123", // Replace with a valid demo user password
+  };
 
   const handleLoginSubmit = async (e) => {
     e.preventDefault();
@@ -374,11 +48,46 @@
       handleLogin(response.data.token, response.data.user);
       toast.success('Account created successfully!');
     } catch (error) {
-<<<<<<< HEAD
       toast.error(error.response?.data?.detail || "Registration failed");
-=======
-      toast.error(error.response?.data?.detail || 'Registration failed');
->>>>>>> 19eff999
+    } finally {
+      setIsLoading(false);
+    }
+  };
+
+  const handleDemoLogin = async () => {
+    // 1. Set the login state with demo credentials
+    setLoginData(DEMO_CREDENTIALS);
+
+    // 2. Wait for the state update to potentially reflect in the UI (optional, but good practice)
+    // In React, state updates are batched, so we immediately call the submit function
+    // and rely on the latest state being used inside handleLoginSubmit's API call.
+    // Since handleLoginSubmit uses 'loginData' from the scope where it was defined
+    // (stale closure), we need a robust way. The simplest is to ensure the API call
+    // uses the newly set data, or pass it directly.
+
+    // For simplicity, we'll wait a small moment OR adjust handleLoginSubmit
+    // to accept data, but since it's an async function, the state *should* // eventually update and the subsequent API call will use it.
+    // In a real-world scenario with direct state manipulation before an API call,
+    // it's safer to use the data directly.
+
+    // *Self-Correction:* The state update is async. For an immediate, reliable login
+    // after setting state, we should use the updated data directly or pass it.
+    // We'll modify `handleLoginSubmit` to take optional data.
+    // For this demonstration, let's keep it simple and trigger the function,
+    // relying on the component re-render for the next submit *or* adjust the submit handler.
+
+    // Let's create a *new* handler specifically for the demo login for reliability.
+
+    setIsLoading(true);
+    try {
+      const response = await axios.post(`${API}/auth/login`, DEMO_CREDENTIALS);
+      handleLogin(response.data.token, response.data.user);
+      toast.success("Welcome, Demo User!");
+    } catch (error) {
+      toast.error(
+        error.response?.data?.detail ||
+          "Demo login failed. Check backend credentials."
+      );
     } finally {
       setIsLoading(false);
     }
@@ -459,7 +168,19 @@
                         className="h-12"
                       />
                     </div>
-<<<<<<< HEAD
+
+                    {/* 👇 New Demo User Button 👇 */}
+                    <Button
+                      type="button" // Important: use type="button" to prevent form submission
+                      onClick={handleDemoLogin}
+                      className="w-full h-12 text-base bg-cyan-500 hover:bg-cyan-600 text-white"
+                      disabled={isLoading}
+                      data-testid="demo-login-button"
+                    >
+                      Demo User 🚀
+                    </Button>
+                    {/* 👆 End New Demo User Button 👆 */}
+
                     <Button
                       type="submit"
                       className="w-full h-12 text-base"
@@ -467,10 +188,6 @@
                       data-testid="login-submit-button"
                     >
                       {isLoading ? "Signing in..." : "Sign In"}
-=======
-                    <Button type="submit" className="w-full h-12 text-base" disabled={isLoading} data-testid="login-submit-button">
-                      {isLoading ? 'Signing in...' : 'Sign In'}
->>>>>>> 19eff999
                     </Button>
                   </form>
                 </TabsContent>
